--- conflicted
+++ resolved
@@ -7,6 +7,7 @@
 import numpy as np
 import matplotlib.pyplot as plt
 from math import log
+from sklearn.conftest import threadpool_limits
 from wordcloud import WordCloud
 from sklearn.feature_extraction.text import TfidfVectorizer
 from sklearn.manifold import TSNE
@@ -19,14 +20,9 @@
 from nltk.stem import PorterStemmer
 from scipy.stats import pearsonr
 from statsmodels.stats.multitest import multipletests
-<<<<<<< HEAD
-from collections import Counter
-=======
 from collections import defaultdict, Counter
 from tabulate import tabulate
 import matplotlib.pyplot as plt
-from threadpoolctl import threadpool_limits
->>>>>>> 19f688ef
 nltk.download('punkt')
 nltk.download('stopwords')
 
@@ -688,15 +684,7 @@
         # Filter documents for depression label (assuming label 1 corresponds to "depressed" posts)
         depressed_indices = [i for i, label in enumerate(self.labels) if label == 1]
         depressed_docs = [self.documents[i] for i in depressed_indices]
-<<<<<<< HEAD
-        processed_docs = self.preprocess_documents(depressed_docs)
-=======
-
-        # Preprocess the subset of documents
         processed_docs = self.preprocess_documents_for_subset(depressed_docs)
-
-        # Train the LDA model
->>>>>>> 19f688ef
         self.train_lda(processed_docs)
 
         # Extract topic distributions and compute topic matrix
